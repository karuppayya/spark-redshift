--- conflicted
+++ resolved
@@ -54,8 +54,6 @@
   } else {
     module
   }
-<<<<<<< HEAD
-=======
 }
 
 libraryDependencies += "org.apache.hadoop" % "hadoop-client" % hadoopVersion.value
@@ -67,5 +65,4 @@
 ScoverageSbtPlugin.ScoverageKeys.coverageHighlighting := {
   if (scalaBinaryVersion.value == "2.10") false
   else false
->>>>>>> c200ada5
 }